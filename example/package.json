--- conflicted
+++ resolved
@@ -14,19 +14,12 @@
     "@expo/vector-icons": "^5.2.0",
     "color": "^0.11.4",
     "escape-string-regexp": "^1.0.5",
-<<<<<<< HEAD
-    "expo": "~18.0.6",
-    "lodash.merge": "^4.6.0",
-    "prop-types": "^15.5.10",
-    "react": "16.0.0-alpha.12",
-    "react-native": "~0.45.1",
-=======
     "expo": "~21.0.2",
+    "lodash.merge": "^4.6.0",    
     "prop-types": "^15.5.10",
     "react": "16.0.0-alpha.12",
     "react-native": "~0.48.4",
     "react-native-drawer": "^2.5.0",
->>>>>>> 547b14ad
     "react-navigation": "^1.0.0-beta.11"
   },
   "devDependencies": {
