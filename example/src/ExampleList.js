--- conflicted
+++ resolved
@@ -17,12 +17,8 @@
 import RadioButtonExample from './RadioButtonExample';
 import RadioButtonGroupExample from './RadioButtonGroupExample';
 import RippleExample from './RippleExample';
-<<<<<<< HEAD
-import SearchBarExample from './SearchBarExample';
 import SnackbarExample from './SnackbarExample';
-=======
 import SearchbarExample from './SearchbarExample';
->>>>>>> 4e3e9290
 import SwitchExample from './SwitchExample';
 import TextExample from './TextExample';
 import TextInputExample from './TextInputExample';
@@ -48,12 +44,8 @@
   radio: RadioButtonExample,
   radioGroup: RadioButtonGroupExample,
   ripple: RippleExample,
-<<<<<<< HEAD
-  searchbar: SearchBarExample,
   snackbar: SnackbarExample,
-=======
   searchbar: SearchbarExample,
->>>>>>> 4e3e9290
   switch: SwitchExample,
   text: TextExample,
   textInput: TextInputExample,
