/* @flow */

import React, {
  Component,
  PropTypes,
 } from 'react';
import {
  View,
  Text,
  StyleSheet,
} from 'react-native';
import { Colors, TouchableRipple } from 'react-native-paper';
import CardExample from './CardExample';
import RippleExample from './RippleExample';
import PaperExample from './PaperExample';
import TextExample from './TextExample';
<<<<<<< HEAD
import ButtonsExample from './ButtonsExample';
import DividerExample from './DividerExample';
=======
import ButtonExample from './ButtonExample';
>>>>>>> 3a51b425

export const examples = {
  button: ButtonsExample,
  card: CardExample,
  divider: DividerExample,
  paper: PaperExample,
  ripple: RippleExample,
  text: TextExample,
<<<<<<< HEAD
=======
  card: CardExample,
  button: ButtonExample,
>>>>>>> 3a51b425
};

export default class ExampleList extends Component {

  static route = {
    navigationBar: {
      title: 'Examples',
    },
  };

  static propTypes = {
    navigator: PropTypes.object,
  };

  render() {
    return (
      <View style={styles.list}>
        {Object.keys(examples).map(id => (
          <TouchableRipple
            key={id}
            style={styles.item}
            onPress={() => this.props.navigator.push(id)}
          >
            <Text style={styles.text}>{examples[id].title}</Text>
          </TouchableRipple>
        ))}
      </View>
    );
  }
}

const styles = StyleSheet.create({
  item: {
    padding: 16,
    backgroundColor: Colors.white,
    borderBottomColor: Colors.grey300,
    borderBottomWidth: StyleSheet.hairlineWidth,
  },

  text: {
    fontSize: 16,
    fontWeight: 'bold',
  },
});<|MERGE_RESOLUTION|>--- conflicted
+++ resolved
@@ -14,25 +14,16 @@
 import RippleExample from './RippleExample';
 import PaperExample from './PaperExample';
 import TextExample from './TextExample';
-<<<<<<< HEAD
-import ButtonsExample from './ButtonsExample';
+import ButtonExample from './ButtonExample';
 import DividerExample from './DividerExample';
-=======
-import ButtonExample from './ButtonExample';
->>>>>>> 3a51b425
 
 export const examples = {
-  button: ButtonsExample,
+  button: ButtonExample,
   card: CardExample,
   divider: DividerExample,
   paper: PaperExample,
   ripple: RippleExample,
   text: TextExample,
-<<<<<<< HEAD
-=======
-  card: CardExample,
-  button: ButtonExample,
->>>>>>> 3a51b425
 };
 
 export default class ExampleList extends Component {
