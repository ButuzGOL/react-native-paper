--- conflicted
+++ resolved
@@ -1,14 +1,14 @@
 /* @flow */
 
 import React, { Component } from 'react';
+import PropTypes from 'prop-types';
 import { View, StyleSheet } from 'react-native';
-import PropTypes from 'prop-types';
 import {
   Paragraph,
   Checkbox,
   Colors,
+  TouchableRipple,
   withTheme,
-  TouchableRipple,
 } from 'react-native-paper';
 
 class CheckboxExample extends Component {
@@ -46,19 +46,6 @@
             </View>
           </View>
         </TouchableRipple>
-<<<<<<< HEAD
-        <View style={styles.row}>
-          <Paragraph>Custom (click checkbox)</Paragraph>
-          <Checkbox
-            color={Colors.blue500}
-            checked={this.state.checkedCustom}
-            onPress={() =>
-              this.setState(state => ({
-                checkedCustom: !state.checkedCustom,
-              }))}
-          />
-        </View>
-=======
 
         <TouchableRipple
           onPress={() =>
@@ -76,7 +63,6 @@
             </View>
           </View>
         </TouchableRipple>
->>>>>>> 658a8aea
         <View style={styles.row}>
           <Paragraph>Checked (Disabled)</Paragraph>
           <Checkbox checked disabled />
