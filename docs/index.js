/* @flow */

import path from 'path';
import fs from 'fs';
import { server, bundle } from 'quik';
import watch from 'node-watch';
import { parse } from 'react-docgen';
import React from 'react';
import ReactDOMServer from 'react-dom/server';
import { renderStatic } from 'glamor/server';
import HTML from './templates/HTML';
import App, { buildRoutes } from './templates/App';

const PORT = 3031;

const task = process.argv[2];
const dist = path.join(__dirname, 'dist');

if (!fs.existsSync(dist)) {
  fs.mkdirSync(dist);
}

let items = [];
let pages = [];

function collectInfo() {
  items = [];
  pages = [];

  const files = fs.readFileSync(path.join(__dirname, '../src/index.js'))
    .toString()
    .split('\n')
    .map(line => line.split(' ').pop().replace(/('|;)/g, ''))
    .filter(line => line.startsWith('./components/'))
    .map(line => {
      const file = require.resolve(path.join(__dirname, '../src', line));
      if (file.endsWith('/index.js')) {
        const matches = fs.readFileSync(file).toString().match(/export \{ default as default \} from .+/);
        if (matches && matches.length) {
          const name = matches[0].split(' ').pop().replace(/('|;)/g, '');
          return require.resolve(path.join(__dirname, '../src', line, name));
        }
      }
      return file;
    });

  files.forEach(comp => {
    const componentName = comp.split('/').pop().split('.')[0];
    try {
      const componentInfo = parse(fs.readFileSync(comp).toString());
      items.push({ name: componentName, info: componentInfo });
      pages.push(componentName);
    } catch (e) {
      console.log(`${componentName}: ${e.message}`);
    }
  });

  pages.sort();

  fs.writeFileSync(path.join(dist, 'app.data.json'), JSON.stringify(items));
}

collectInfo();

function buildHTML({ title, description, name }: any) {
  const { html, css, ids } = renderStatic(
    () => ReactDOMServer.renderToString(
      <App
        pages={items}
        name={name}
      />
    )
  );

  let body = `<div id='root'>${html}</div>`;

  body += `
    <script>
      window.__INITIAL_PATH__ = '${name}'
      window.__GLAMOR__ = ${JSON.stringify(ids)}
    </script>
  `;

  if (task === 'build') {
<<<<<<< HEAD
    body += '<script src="app.bundle.js?transpile=false"></script>';
  } else {
    body += '<script src="app.src.js"></script>';
=======
    body += '<script src="./app.bundle.js?transpile=false"></script>';
  } else {
    body += '<script src="../app.src.js"></script>';
>>>>>>> c5b8f2c8
  }

  fs.writeFileSync(
    path.join(dist, `${name}.html`),
    ReactDOMServer.renderToString(
      // eslint-disable-next-line react/jsx-pascal-case
      <HTML
        title={title}
        description={description}
        body={body}
        css={css}
      />
    )
  );
}

buildRoutes(items).forEach(buildHTML);

const entry = [ 'app.src.js' ];

if (task !== 'build') {
  watch(path.join(__dirname, '../src'), () => {
    console.log('Files changed. Rebuilding...\n');
    collectInfo();
  });

  server({
    root: __dirname,
    watch: entry,
  }).listen(PORT);

  console.log(`Open http://localhost:${PORT}/dist/index.html in your browser.\n`);
} else {
  bundle({
    root: __dirname,
    entry,
    output: 'dist/app.bundle.js',
    sourcemaps: true,
    production: true,
  });
}
<|MERGE_RESOLUTION|>--- conflicted
+++ resolved
@@ -82,15 +82,9 @@
   `;
 
   if (task === 'build') {
-<<<<<<< HEAD
-    body += '<script src="app.bundle.js?transpile=false"></script>';
-  } else {
-    body += '<script src="app.src.js"></script>';
-=======
     body += '<script src="./app.bundle.js?transpile=false"></script>';
   } else {
     body += '<script src="../app.src.js"></script>';
->>>>>>> c5b8f2c8
   }
 
   fs.writeFileSync(
