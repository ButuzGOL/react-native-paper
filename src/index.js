--- conflicted
+++ resolved
@@ -35,13 +35,8 @@
 export { default as ProgressBar } from './components/ProgressBar/ProgressBar';
 export { default as RadioButton } from './components/RadioButton';
 export { default as RadioButtonGroup } from './components/RadioButtonGroup';
-<<<<<<< HEAD
-export { default as SearchBar } from './components/SearchBar';
 export { default as Snackbar } from './components/Snackbar';
-=======
 export { default as Searchbar } from './components/Searchbar';
-export { default as SearchBar } from './components/Searchbar';
->>>>>>> 4e3e9290
 export { default as Switch } from './components/Switch';
 export { default as Toolbar } from './components/Toolbar/Toolbar';
 export { default as ToolbarAction } from './components/Toolbar/ToolbarAction';
