--- conflicted
+++ resolved
@@ -124,18 +124,12 @@
     multiline: false,
   };
 
-<<<<<<< HEAD
-  constructor(props) {
-    super(props);
-
-    this.state = {
-      focused: new Animated.Value(0),
-      errorShown: new Animated.Value(props.hasError ? 1 : 0),
-      placeholder: '',
-    };
-  }
-
-  state: State;
+  state = {
+    focused: new Animated.Value(0),
+    placeholder: '',
+    errorShown: new Animated.Value(this.props.hasError ? 1 : 0),
+    value: this.props.value,
+  };
 
   componentWillReceiveProps(nextProps) {
     if (nextProps.hasError !== this.props.hasError) {
@@ -144,13 +138,6 @@
       );
     }
   }
-=======
-  state = {
-    focused: new Animated.Value(0),
-    placeholder: '',
-    value: this.props.value,
-  };
->>>>>>> 0f97677f
 
   componentDidUpdate(prevProps, prevState) {
     if (
@@ -199,36 +186,21 @@
 
   _animateBlur = (animatedValue: Animated.Value) => {
     this._removePlaceholder();
-<<<<<<< HEAD
     Animated.timing(animatedValue, {
-=======
-
-    Animated.timing(this.state.focused, {
->>>>>>> 0f97677f
       toValue: 0,
       duration: 180,
     }).start();
   };
 
   _handleFocus = (...args) => {
-<<<<<<< HEAD
     this._animateFocus(this.state.focused);
-=======
-    this._animateFocus();
-
->>>>>>> 0f97677f
     if (this.props.onFocus) {
       this.props.onFocus(...args);
     }
   };
 
   _handleBlur = (...args) => {
-<<<<<<< HEAD
     this._animateBlur(this.state.focused);
-=======
-    this._animateBlur();
-
->>>>>>> 0f97677f
     if (this.props.onBlur) {
       this.props.onBlur(...args);
     }
@@ -294,10 +266,9 @@
       outputRange: [inactiveColor, labelColor],
     });
 
-<<<<<<< HEAD
     /* Wiggle when error appears and label is minimized */
     const labelTranslateX =
-      value && hasError
+      this.state.value && hasError
         ? this.state.errorShown.interpolate({
             inputRange: [0, 0.5, 1],
             outputRange: [0, LABEL_WIGGLE_X_OFFSET, 0],
@@ -305,24 +276,15 @@
         : 0;
 
     /* Move label to top if value is set */
-    const labelTranslateY = value
+    const labelTranslateY = this.state.value
       ? MINIMIZED_LABEL_Y_OFFSET
-=======
-    const translateY = this.state.value
-      ? -22
->>>>>>> 0f97677f
       : this.state.focused.interpolate({
           inputRange: [0, 1],
           outputRange: [0, MINIMIZED_LABEL_Y_OFFSET],
         });
-<<<<<<< HEAD
-
-    const labelFontSize = value
+
+    const labelFontSize = this.state.value
       ? MINIMIZED_LABEL_FONT_SIZE
-=======
-    const fontSize = this.state.value
-      ? 12
->>>>>>> 0f97677f
       : this.state.focused.interpolate({
           inputRange: [0, 1],
           outputRange: [MAXIMIZED_LABEL_FONT_SIZE, MINIMIZED_LABEL_FONT_SIZE],
