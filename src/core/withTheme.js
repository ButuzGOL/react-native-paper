/* @flow */

import React, { PureComponent } from 'react';
import PropTypes from 'prop-types';
import merge from 'lodash.merge';
import { channel } from './ThemeProvider';
import DefaultTheme from '../styles/DefaultTheme';
import type { Theme } from '../types/Theme';

type State = {
  theme: Theme,
};

const isClassComponent = Component => !!Component.prototype.render;

export default function withTheme<T: *>(Comp: ReactClass<T>): ReactClass<T> {
  class ThemedComponent extends PureComponent<void, *, State> {
    static displayName = `withTheme(${Comp.displayName || Comp.name})`;

    static propTypes = {
      theme: PropTypes.object,
    };

    static contextTypes = {
      [channel]: PropTypes.object,
    };

    constructor(props, context) {
      super(props, context);

      const theme = this.context[channel] && this.context[channel].get();

      if (typeof theme !== 'object' && typeof this.props.theme !== 'object') {
        throw new Error(
          `Couldn't find theme in the context or props. ` +
            `You need to wrap your component in '<ThemeProvider />' or pass a 'theme' prop`
        );
      }

      this.state = {
        theme: merge({}, DefaultTheme, theme, this.props.theme),
      };
    }

    state: State;

    componentDidMount() {
      this._subscription =
        this.context[channel] &&
        this.context[channel].subscribe(theme =>
          this.setState({ theme: merge({}, theme, this.props.theme) })
        );
    }

    componentWillReceiveProps(nextProps: *) {
      if (this.props.theme !== nextProps.theme) {
        this.setState({
          theme: merge(
            {},
            this.context[channel] && this.context[channel].get(),
            nextProps.theme
          ),
        });
      }
    }

    componentWillUnmount() {
      this._subscription && this._subscription.remove();
    }

    getWrappedInstance() {
      return this._root;
    }

<<<<<<< HEAD
    setNativeProps(...args) {
      return this._root.setNativeProps(...args);
    }
=======
    _merge = (a, b) => {
      if (a && b) {
        return { ...a, ...b };
      } else {
        return a || b;
      }
    };
>>>>>>> 547b14ad

    _subscription: { remove: Function };
    _root: any;

    render() {
      if (isClassComponent(Comp)) {
        return (
          <Comp
            {...this.props}
            ref={c => (this._root = c)}
            theme={this.state.theme}
          />
        );
      } else {
        return <Comp {...this.props} theme={this.state.theme} />;
      }
    }
  }

  if (isClassComponent(Comp)) {
    // getWrappedInstance is exposed by some HOCs like react-redux's connect
    // Use it to get the ref to the underlying element
    // Also expose it to access the underlying element after wrapping
    // $FlowFixMe
    ThemedComponent.prototype.getWrappedInstance = function() {
      return this._root.getWrappedInstance
        ? this._root.getWrappedInstance()
        : this._root;
    };

    // setNativeProps is used by Animated to set props on the native component
    if (Comp.prototype.setNativeProps) {
      // $FlowFixMe
      ThemedComponent.prototype.setNativeProps = function(...args) {
        const root = this.getWrappedInstance();
        return root.setNativeProps(...args);
      };
    }
  }

  // This is ugly, but we need to hoist static properties manually
  for (const prop in Comp) {
    if (prop !== 'displayName' && prop !== 'contextTypes') {
      if (prop === 'propTypes') {
        // Only the underlying component will receive the theme prop
        // eslint-disable-next-line no-shadow, no-unused-vars
        const { theme, ...propTypes } = Comp[prop];
        /* $FlowFixMe */
        ThemedComponent[prop] = propTypes;
      } else {
        /* $FlowFixMe */
        ThemedComponent[prop] = Comp[prop];
      }
    }
  }

  return ThemedComponent;
}<|MERGE_RESOLUTION|>--- conflicted
+++ resolved
@@ -72,20 +72,6 @@
       return this._root;
     }
 
-<<<<<<< HEAD
-    setNativeProps(...args) {
-      return this._root.setNativeProps(...args);
-    }
-=======
-    _merge = (a, b) => {
-      if (a && b) {
-        return { ...a, ...b };
-      } else {
-        return a || b;
-      }
-    };
->>>>>>> 547b14ad
-
     _subscription: { remove: Function };
     _root: any;
 
