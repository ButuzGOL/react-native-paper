{
  "name": "react-native-paper",
<<<<<<< HEAD
  "version": "0.0.0-development",
=======
  "version": "1.3.1",
>>>>>>> 0d915596
  "description": "Material design for React Native",
  "main": "src/index.js",
  "files": [
    "src/",
    "dist/",
    "babel.js"
  ],
  "repository": {
    "type": "git",
    "url": "https://github.com/callstack/react-native-paper.git"
  },
  "author": "",
  "license": "MIT",
  "bugs": {
    "url": "https://github.com/callstack/react-native-paper/issues"
  },
  "homepage": "https://callstack.github.io/react-native-paper",
  "scripts": {
    "commitmsg": "node ./scripts/validate-commit-message.js $GIT_PARAMS",
    "precommit": "yarn lint && yarn flow && yarn test",
    "flow": "flow",
    "lint": "eslint .",
    "test": "jest",
    "prepare": "node ./scripts/generate-mappings",
    "bootstrap": "yarn && yarn --cwd example && yarn --cwd docs",
    "semantic-release": "semantic-release"
  },
  "dependencies": {
    "color": "^2.0.1",
    "create-react-context": "^0.2.2",
    "deepmerge": "^2.1.0",
    "hoist-non-react-statics": "^2.5.0",
    "react-lifecycles-compat": "^3.0.2"
  },
  "devDependencies": {
    "babel-cli": "^6.26.0",
    "babel-plugin-tester": "^5.0.0",
    "babel-preset-react-native": "^4.0.0",
    "eslint": "^4.19.1",
    "eslint-config-callstack-io": "^1.1.1",
    "eslint-plugin-prettier": "^2.6.0",
    "eslint-plugin-react-native": "^3.2.1",
    "flow-bin": "~0.65.0",
    "husky": "^0.14.3",
    "jest": "^22.4.3",
    "prettier": "^1.12.1",
    "react": "16.3.0-alpha.1",
    "react-dom": "16.3.0-alpha.1",
    "react-native": "~0.54.4",
    "react-native-vector-icons": "~4.6.0",
    "react-test-renderer": "16.3.0-alpha.1",
    "semantic-release": "^15.1.7"
  },
  "peerDependencies": {
    "react": "*",
    "react-native": "*",
    "react-native-vector-icons": "*"
  },
  "jest": {
    "preset": "react-native",
    "modulePathIgnorePatterns": [
      "<rootDir>/example/node_modules"
    ]
  }
}<|MERGE_RESOLUTION|>--- conflicted
+++ resolved
@@ -1,10 +1,6 @@
 {
   "name": "react-native-paper",
-<<<<<<< HEAD
-  "version": "0.0.0-development",
-=======
   "version": "1.3.1",
->>>>>>> 0d915596
   "description": "Material design for React Native",
   "main": "src/index.js",
   "files": [
